--- conflicted
+++ resolved
@@ -1,14 +1,6 @@
 import jax.numpy as jnp
-from jax import jit
 from src.newton import newtonRaphson
 from src.utils import pressure, waveSpeed
-<<<<<<< HEAD
-=======
-import src.initialise as ini
-from functools import partial
-import jax
->>>>>>> efb56ca6
-
 
 def solveAnastomosis(u1, u2, u3, 
                      A1, A2, A3,
@@ -102,10 +94,6 @@
 
     return jnp.array([f1, f2, f3, f4, f5, f6], dtype=jnp.float64)
 
-<<<<<<< HEAD
-=======
-@jit
->>>>>>> efb56ca6
 def updateAnastomosis(U,
                       A01, A02, A03,
                       beta1, beta2, beta3,
